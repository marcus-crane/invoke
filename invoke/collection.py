--- conflicted
+++ resolved
@@ -123,7 +123,6 @@
         """
         Adds ``Task`` ``task`` to this collection.
 
-<<<<<<< HEAD
         The name the task is bound with is taken, in order, from::
 
         * The ``name`` kwarg;
@@ -138,17 +137,6 @@
                 name = task.body.func_name
             else:
                 raise ValueError("Could not obtain a name for this task!")
-=======
-        If ``name`` is not explicitly given (recommended) the ``.__name__`` of
-        the ``Task``'s wrapped callable will be used instead. (If the wrapped
-        callable is not a function, you *must* give ``name``.)
-        """
-        if name is None:
-            if hasattr(task.body, '__name__'):
-                name = task.body.__name__
-            else:
-                raise ValueError("'name' may only be empty if 'task' wraps an object exposing .__name__")
->>>>>>> debad0ef
         if name in self.collections:
             raise ValueError("Name conflict: this collection has a sub-collection named %r already" % name)
         self.tasks[name] = task
