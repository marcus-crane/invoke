import copy
import inspect
import json
import os
from os.path import join, splitext, expanduser

try:
    from .vendor import six
    if six.PY3:
        from .vendor import yaml3 as yaml
    else:
        from .vendor import yaml2 as yaml
except ImportError:
    # Use system modules
    import six
    if six.PY3:
        import yaml3 as yaml
    else:
        import yaml2 as yaml

if six.PY3:
    try:
        from importlib.machinery import SourceFileLoader
    except ImportError: # PyPy3
        from importlib._bootstrap import _SourceFileLoader as SourceFileLoader
    def load_source(name, path):
        if not os.path.exists(path):
            return {}
        return vars(SourceFileLoader('mod', path).load_module())
else:
    import imp
    def load_source(name, path):
        if not os.path.exists(path):
            return {}
        return vars(imp.load_source('mod', path))

from .env import Environment
from .exceptions import UnknownFileType
from .util import debug
from .platform import WINDOWS


class DataProxy(object):
    """
    Helper class implementing nested dict+attr access for `.Config`.

    Specifically, is used both for `.Config` itself, and to wrap any other
    dicts assigned as config values (recursively).

    .. warning::
        All methods (of this object or in subclasses) must take care to
        initialize new attributes via ``object.__setattr__``, or they'll run
        into recursion errors!
    """
    # Attributes which get proxied through to inner merged-dict config obj.
    _proxies = tuple("""
        clear
        get
        has_key
        items
        iteritems
        iterkeys
        itervalues
        keys
        pop
        popitem
        setdefault
        update
        values
    """.split()) + tuple("__{0}__".format(x) for x in """
        cmp
        contains
        iter
        sizeof
    """.split())

    @classmethod
    def from_data(cls, data, root=None, keypath=None):
        """
        Alternate constructor for 'baby' DataProxies used as sub-dict values.

        Allows creating standalone DataProxy objects while also letting
        subclasses like `.Config` define their own ``__init__``s without
        muddling the two.

        :param dict data:
            This particular DataProxy's personal data. Required, it's the Data
            being Proxied.

        :param root:
            Optional handle on a root DataProxy/Config which needs notification
            on data updates.

        :param tuple keypath:
            Optional tuple describing the path of keys leading to this
            DataProxy's location inside the ``root`` structure. Required if
            ``root`` was given (and vice versa.)
        """
        obj = cls()
        object.__setattr__(obj, '_config', data)
        object.__setattr__(obj, '_root', root)
        if keypath is None:
            keypath = tuple()
        object.__setattr__(obj, '_keypath', keypath)
        return obj

    def __getattr__(self, key):
        # NOTE: due to default Python attribute-lookup semantics, "real"
        # attributes will always be yielded on attribute access and this method
        # is skipped. That behavior is good for us (it's more intuitive than
        # having a config key accidentally shadow a real attribute or method).
        try:
            return self._get(key)
        except KeyError:
            # Proxy most special vars to config for dict procotol.
            if key in self._proxies:
                return getattr(self._config, key)
            # Otherwise, raise useful AttributeError to follow getattr proto.
            err = "No attribute or config key found for {0!r}".format(key)
            attrs = [x for x in dir(self.__class__) if not x.startswith('_')]
            err += "\n\nValid keys: {0!r}".format(
                sorted(list(self._config.keys()))
            )
            err += "\n\nValid real attributes: {0!r}".format(attrs)
            raise AttributeError(err)

    def __setattr__(self, key, value):
        # Turn attribute-sets into config updates anytime we don't have a real
        # attribute with the given name/key.
        has_real_attr = key in (x[0] for x in inspect.getmembers(self))
        if not has_real_attr:
            # Make sure to trigger our own __setitem__ instead of going direct
            # to our internal dict/cache
            self[key] = value
        else:
            super(DataProxy, self).__setattr__(key, value)

    def __iter__(self):
        # For some reason Python is ignoring our __hasattr__ when determining
        # whether we support __iter__. BOO
        return iter(self._config)

    def __eq__(self, other):
        # NOTE: Can't proxy __eq__ because the RHS will always be an obj of the
        # current class, not the proxied-to class, and that causes
        # NotImplemented.
        # Try comparing to other objects like ourselves, falling back to a not
        # very comparable value (None) so comparison fails.
        other_val = getattr(other, '_config', None)
        # But we can compare to vanilla dicts just fine, since our _config is
        # itself just a dict.
        if isinstance(other, dict):
            other_val = other
        return self._config == other_val

    # Make unhashable, because our entire raison d'etre is to be somewhat
    # mutable. Subclasses with mutable attributes may override this.
    # NOTE: this is mostly a concession to Python 2, v3 does it automatically.
    __hash__ = None

    def __len__(self):
        return len(self._config)

    def __setitem__(self, key, value):
        # If we appear to be a non-root DataProxy, modify our _config so that
        # anybody keeping a reference to us sees the update, and also tell our
        # root object so it can track our modifications centrally (& trigger
        # cache updating, etc)
        if getattr(self, '_root', None):
            self._config[key] = value
            self._root._modify(self._keypath, key, value)
        else:
            # If we've got no _root, but we have a 'modify', we're probably a
            # root/Config ourselves; so just  call modify with an empty
            # keypath. (We do _not_ want to touch _config here as it would be
            # the config cache.)
            if hasattr(self, '_modify') and callable(self._modify):
                self._modify(tuple(), key, value)
            # If we've got no _root and no _modify(), we're some other rooty
            # proxying object that isn't a Config, such as a Context. So we
            # just update _config and assume it'll do the needful.
            # TODO: this is getting very hairy which is a sign the object
            # responsibilities need changing...sigh
            else:
                self._config[key] = value

    def __delitem__(self, key):
        del self._config[key]

    def __getitem__(self, key):
        return self._get(key)

    def _get(self, key):
        value = self._config[key]
        if isinstance(value, dict):
            # New object's keypath is simply the key, prepended with our own
            # keypath if we've got one.
            keypath = (key,)
            if hasattr(self, '_keypath'):
                keypath = self._keypath + keypath
            # If we have no _root, we must be the root, so it's us. Otherwise,
            # pass along our handle on the root.
            root = getattr(self, '_root', self)
            value = DataProxy.from_data(
                data=value,
                root=root,
                keypath=keypath,
            )
        return value

    def __str__(self):
        return "<{0}: {1}>".format(self.__class__.__name__, self._config)

    def __unicode__(self):
        return unicode(self.__str__())  # noqa

    def __repr__(self):
        # TODO: something more useful? Not an easy object to reconstruct from a
        # stringrep.
        return self.__str__()

    def __contains__(self, key):
        return key in self._config

    # TODO: copy()?


class Config(DataProxy):
    """
    Invoke's primary configuration handling class.

    See :doc:`/concepts/configuration` for details on the configuration system
    this class implements, including the :ref:`configuration hierarchy
    <config-hierarchy>`. The rest of this class' documentation assumes
    familiarity with that document.

    **Access**

    Configuration values may be accessed and/or updated using dict syntax::

        config['foo']

    or attribute syntax::

        config.foo

    Nesting works the same way - dict config values are turned into objects
    which honor both the dictionary protocol and the attribute-access method::

       config['foo']['bar']
       config.foo.bar

    **A note about attribute access and methods**

    This class implements the entire dictionary protocol: methods such as
    ``keys``, ``values``, ``items``, ``pop`` and so forth should all function
    as they do on regular dicts. It also implements new config-specific methods
    such as `.load_files`, `.load_collection` and `.clone`.

    .. warning::
        Accordingly, this means that if you have configuration options sharing
        names with these methods, you **must** use dictionary syntax (e.g.
        ``myconfig['keys']``) to access the configuration data.

    **Lifecycle**

<<<<<<< HEAD
    At initialization time, `.Config`:

    - creates per-level data structures
    - stores levels supplied to `__init__`, such as defaults or overrides, as
      well as the various config file paths/prefixes
    - loads system, user and project level config files, if found

    At this point, `.Config` is fully usable, but in most real-world use cases,
    the CLI machinery (or library users) do additional work on a per-task
    basis:

    - the result of CLI argument parsing is applied to the overrides level
    - a runtime config file is loaded, if its flag was supplied
    - the base config is cloned (so tasks don't inadvertently affect one
      another)
    - per-collection data is loaded (only possible now that we have a task in
      hand)
    - shell environment data is loaded (must be done at end of process due to
      using the rest of the config as a guide for interpreting env var names)

    Any modifications made directly to the `.Config` itself (usually, after it
    has been handed to the task or other end-user code) end up stored in their
    own (topmost) config level, making it easy to debug final values.

    Finally, any *deletions* made to the `.Config` (e.g. applications of
    dict-style mutators like ``pop``, ``clear`` etc) are tracked in their own
    structure, allowing the overall object to honor such method calls despite
    the source data itself not changing.
=======
    On initialization, `.Config` will seek out and load various configuration
    files from disk, then `.merge` the results with other in-memory sources
    such as defaults and CLI overrides. (This behavior can be altered via the
    ``defer_post_init`` kwarg; see `.Config.__init__` for details.)

    Typically, the `.load_collection` and `.load_shell_env` methods are called
    after initialization - `.load_collection` prior to each task invocation
    (because collection-level config data may change depending on the task) and
    `.load_shell_env` as the final step (as it needs the rest of the config to
    know which env vars are valid to load).

    In CLI task invocation scenarios, `.clone` is often called (sometimes more
    than once) as a method of preventing unwanted state bleed between tasks
    and/or subroutines.

    Once users are given a copy of the configuration (usually via their task's
    `.Context` argument) all the above loading (& a final `.merge`) has been
    performed and they are free to modify it as they would any other regular
    dictionary.

    .. warning::
        Calling `.merge` after manually modifying `.Config` objects may
        overwrite those manual changes, since it overwrites the core config
        dict with data from per-source attributes like ``._defaults`` or
        ``_.user``.
>>>>>>> c9516346
    """
    @staticmethod
    def global_defaults():
        """
        Return the core default settings for Invoke.

        Generally only for use by `.Config` internals. For descriptions of
        these values, see :ref:`default-values`.

        Subclasses may choose to override this method, calling
        ``Config.global_defaults`` and applying `.merge_dicts` to the result,
        to add to or modify these values.
        """
        return {
            # TODO: we document 'debug' but it's not truly implemented outside
            # of env var and CLI flag. If we honor it, we have to go around and
            # figure out at what points we might want to call
            # `util.enable_logging`:
            # - just using it as a fallback default for arg parsing isn't much
            # use, as at that point the config holds nothing but defaults & CLI
            # flag values
            # - doing it at file load time might be somewhat useful, though
            # where this happens may be subject to change soon
            # - doing it at env var load time seems a bit silly given the
            # existing support for at-startup testing for INVOKE_DEBUG
            # 'debug': False,
            'run': {
                'warn': False,
                'hide': None,
                'shell': '/bin/bash',
                'pty': False,
                'fallback': True,
                'env': {},
                'replace_env': False,
                'echo': False,
                'encoding': None,
                'out_stream': None,
                'err_stream': None,
                'in_stream': None,
                'watchers': [],
                'echo_stdin': None,
            },
            'sudo': {
                'prompt': "[sudo] password: ",
                'password': None,
            },
            'tasks': {
                'dedupe': True,
            },
        }

    def __init__(
        self,
        defaults=None,
        overrides=None,
        system_prefix=None,
        user_prefix=None,
        project_home=None,
        env_prefix=None,
        runtime_path=None,
        defer_post_init=False,
    ):
        """
        Creates a new config object.

        :param dict defaults:
            A dict containing default (lowest level) config data. Default:
            `global_defaults`.

        :param dict overrides:
            A dict containing override-level config data. Default: ``{}``.

        :param str system_prefix:
            Path & partial filename for the global config file location. Should
            include everything but the dot & file extension.

            Default: ``/etc/invoke`` (e.g. ``/etc/invoke.yaml`` or
            ``/etc/invoke.json``).

        :param str user_prefix:
            Like ``system_prefix`` but for the per-user config file.

            Default: ``~/.invoke`` (e.g. ``~/.invoke.yaml``).

        :param str project_home:
            Optional directory path location of the currently loaded
            `.Collection` (as loaded by `.Loader`). When non-empty, will
            trigger seeking of per-project config files in this location +
            ``invoke.(yaml|json|py)``.

        :param str env_prefix:
            Environment variable seek prefix; optional, defaults to ``None``.

            When not ``None``, only environment variables beginning with this
            value will be loaded. If it is set, the keys will have the prefix
            stripped out before processing, so e.g. ``env_prefix='INVOKE_'``
            means users must set ``INVOKE_MYSETTING`` in the shell to affect
            the ``"mysetting"`` setting.

        :param str runtime_path:
            Optional file path to a runtime configuration file.

            Used to fill the penultimate slot in the config hierarchy. Should
            be a full file path to an existing file, not a directory path, or a
            prefix.

        :param bool defer_post_init:
            Whether to defer certain steps at the end of `__init__`.

            Specifically, the `post_init` method is normally called
            automatically, and performs initial actions like loading config
            files. Advanced users may wish to call that method manually after
            manipulating the object; to do so, specify
            ``defer_post_init=True``.

            Default: ``False``.
        """
        # Technically an implementation detail - do not expose in public API.
        # Stores merged configs and is accessed via DataProxy.
        object.__setattr__(self, '_config', {})

        # Config file suffixes to search, in preference order.
        object.__setattr__(self, '_file_suffixes', ('yaml', 'json', 'py'))

        # Default configuration values, typically a copy of `global_defaults`.
        if defaults is None:
            defaults = copy_dict(self.global_defaults())
        object.__setattr__(self, '_defaults', defaults)

        # Collection-driven config data, gathered from the collection tree
        # containing the currently executing task.
        object.__setattr__(self, '_collection', {})

        # Path prefix searched for the system config file.
        # NOTE: There is no default system prefix on Windows.
        if system_prefix is None and not WINDOWS:
            system_prefix = '/etc/invoke'
        object.__setattr__(self, '_system_prefix', system_prefix)
        # Path to loaded system config file, if any.
        object.__setattr__(self, '_system_path', None)
        # Whether the system config file has been loaded or not (or ``None`` if
        # no loading has been attempted yet.)
        object.__setattr__(self, '_system_found', None)
        # Data loaded from the system config file.
        object.__setattr__(self, '_system', {})

        # Path prefix searched for per-user config files.
        if user_prefix is None:
            user_prefix = '~/.invoke'
        object.__setattr__(self, '_user_prefix', user_prefix)
        # Path to loaded user config file, if any.
        object.__setattr__(self, '_user_path', None)
        # Whether the user config file has been loaded or not (or ``None`` if
        # no loading has been attempted yet.)
        object.__setattr__(self, '_user_found', None)
        # Data loaded from the per-user config file.
        object.__setattr__(self, '_user', {})

        # Parent directory of the current root tasks file, if applicable.
        object.__setattr__(self, '_project_home', project_home)
        # And a normalized prefix version not really publicly exposed
        project_prefix = None
        if self._project_home is not None:
            project_prefix = join(project_home, 'invoke')
        object.__setattr__(self, '_project_prefix', project_prefix)
        # Path to loaded per-project config file, if any.
        object.__setattr__(self, '_project_path', None)
        # Whether the project config file has been loaded or not (or ``None``
        # if no loading has been attempted yet.)
        object.__setattr__(self, '_project_found', None)
        # Data loaded from the per-project config file.
        object.__setattr__(self, '_project', {})

        # Environment variable name prefix
        if env_prefix is None:
            env_prefix = ''
        object.__setattr__(self, '_env_prefix', env_prefix)
        # Config data loaded from the shell environment.
        object.__setattr__(self, '_env', {})

        # Path to the user-specified runtime config file.
        object.__setattr__(self, '_runtime_path', runtime_path)
        # Data loaded from the runtime config file.
        object.__setattr__(self, '_runtime', {})
        # Whether the runtime config file has been loaded or not (or ``None``
        # if no loading has been attempted yet.)
        object.__setattr__(self, '_runtime_found', None)

        # Overrides - highest normal config level. Typically filled in from
        # command-line flags.
        if overrides is None:
            overrides = {}
        object.__setattr__(self, '_overrides', overrides)

<<<<<<< HEAD
        # Absolute highest level: user modifications.
        object.__setattr__(self, '_modifications', {})

        # Load non-runtime config files now, because why make all client code
        # do it instead? (NOTE: we may change our mind eventually...)
=======
        if not defer_post_init:
            self.post_init()

    def post_init(self):
        """
        Call setup steps that can occur immediately after `__init__`.

        May need to be manually called if `__init__` was told
        ``defer_post_init=True``.

        :returns: ``None``.
        """
        # Perform initial load & merge.
>>>>>>> c9516346
        self.load_files()
        # TODO: fuckfuckfuckfuck this is still bad
        # ANY call of merge() on a cloned modified object will lose
        # modifications
        # Think we need to do something like corral all mutations to its own
        # additional attribute, so there's never any actual overriding, and
        # get() always just does an at-runtime mergedown? Would be cleaner
        # anyways...and then cloning would copy that over just like everything
        # else, and since no more merge(), no problems? (And...with that we
        # could definitely switch to a all-via-constructor clone? because now
        # the state is entirely "a set of dicts"? double check)
        # Alternately, split shit up more such that the load_files+merge() does
        # still happen prior to most of clone() (as before) but subclasses can
        # still use something like post_init() (that is sure to be called after
        # cloning is all done)?
        self.merge()

    def _modify(self, keypath, key, value):
        """
        Update our user-modifications config level with new data.

        :param tuple keypath:
            The key path identifying the sub-dict being updated. May be an
            empty tuple if the update is occurring at the topmost level.

        :param str key:
            The actual key receiving an update.

        :param value:
            The value being written.
        """
        data = self._modifications
        keypath = list(keypath)
        while keypath:
            subkey = keypath.pop(0)
            # TODO: could use defaultdict here, but...meh?
            if subkey not in data:
                data[subkey] = {}
            data = data[subkey]
        data[key] = value
        self.merge()

    def load_shell_env(self):
        """
        Load values from the shell environment.

        `.load_shell_env` is intended for execution late in a `.Config`
        object's lifecycle, once all other sources (such as a runtime config
        file or per-collection configurations) have been loaded. Loading from
        the shell is not terrifically expensive, but must be done at a specific
        point in time to ensure the "only known config keys are loaded from the
        env" behavior works correctly.

        See :ref:`env-vars` for details on this design decision and other info
        re: how environment variables are scanned and loaded.
        """
        # Force merge of existing data to ensure we have an up to date picture
        debug("Running pre-merge for shell env loading...")
        self.merge()
        debug("Done with pre-merge.")
        loader = Environment(config=self._config, prefix=self._env_prefix)
        object.__setattr__(self, '_env', loader.load())
        debug("Loaded shell environment, triggering final merge")
        self.merge()

    def load_collection(self, data):
        """
        Update collection-driven config data.

        `.load_collection` is intended for use by the core task execution
        machinery, which is responsible for obtaining collection-driven data.
        See :ref:`collection-configuration` for details.
        """
        debug("Loading collection configuration")
        object.__setattr__(self, '_collection', data)
        self.merge()

    def clone(self, into=None):
        """
        Return a copy of this configuration object.

        The new object will be identical in terms of configured sources and any
        loaded (or user-manipulated) data, but will be a distinct object with
        as little shared mutable state as possible.

        Specifically, all `dict` values within the config are recursively
        recreated, with non-dict leaf values subjected to `copy.copy` (note:
        *not* `copy.deepcopy`, as this can cause issues with various objects
        such as compiled regexen or threading locks, often found buried deep
        within rich aggregates like API or DB clients).

        The only remaining config values that may end up shared between a
        config and its clone are thus those 'rich' objects that do not
        `copy.copy` cleanly, or compound non-dict objects (such as lists or
        tuples).

        :param into:
            A `.Config` subclass that the new clone should be "upgraded" to.

            Used by client libraries which have their own `.Config` subclasses
            that e.g. define additional defaults; cloning "into" one of these
            subclasses ensures that any new keys/subtrees are added gracefully,
            without overwriting anything that may have been pre-defined.

            Default: ``None`` (just clone into another regular `.Config`).

        :returns:
            A `.Config`, or an instance of the class given to ``into``.

        :raises:
            ``TypeError``, if ``into`` is given a value and that value is not a
            `.Config` subclass.
        """
        # Sanity check for 'into'
        if into is not None and not issubclass(into, self.__class__):
            err = "'into' must be a subclass of {0}!"
            raise TypeError(err.format(self.__class__.__name__))
        # Construct new object
        klass = self.__class__ if into is None else into
        # Also allow arbitrary constructor kwargs, for subclasses where passing
        # (some) data in at init time is desired (vs post-init copying)
        # TODO: probably want to pivot the whole class this way eventually...?
        # No longer recall exactly why we went with the 'fresh init + attribute
        # setting' approach originally...tho there's clearly some impedance
        # mismatch going on between "I want stuff to happen in my config's
        # instantiation" and "I want cloning to not trigger certain things like
        # external data source loading".
        # NOTE: this will include defer_post_init, see end of method
        new = klass(**self._init_kwargs(into=into))
        # Copy/merge/etc all 'private' data sources and attributes
        for name in """
            collection
            system_prefix
            system_path
            system_found
            system
            user_prefix
            user_path
            user_found
            user
            project_home
            project_prefix
            project_path
            project_found
            project
            env_prefix
            env
            runtime_path
            runtime_found
            runtime
            overrides
            modifications
        """.split():
            name = "_{0}".format(name)
            my_data = getattr(self, name)
            # Non-dict data gets carried over straight (via a copy())
            # NOTE: presumably someone could really screw up and change these
            # values' types, but at that point it's on them...
            if not isinstance(my_data, dict):
                setattr(new, name, copy.copy(my_data))
            # Dict data gets merged (which also involves a copy.copy
            # eventually)
            else:
                merge_dicts(getattr(new, name), my_data)
        # And merge the central config too (cannot just call .merge() on the
        # new clone, since the source config may have received custom
        # alterations by user code.)
        merge_dicts(new._config, self._config)
        # Finally, call new.post_init() since it's fully merged up. This way,
        # stuff called in post_init() will have access to the final version of
        # the data.
        new.post_init()
        return new

    def _init_kwargs(self, into=None):
        """
        Supply kwargs suitable for initializing a new clone of this object.

        Note that most of the `.clone` process involves copying data between
        two instances instead of passing init kwargs; however, sometimes you
        really do want init kwargs, which is why this method exists.

        :param into: The value of ``into`` as passed to the calling `.clone`.

        :returns: A `dict`.
        """
        # NOTE: must pass in defaults fresh or otherwise global_defaults() gets
        # used instead. Except when 'into' is in play, in which case we truly
        # want the union of the two.
        new_defaults = copy_dict(self._defaults)
        if into is not None:
            merge_dicts(new_defaults, into.global_defaults())
        # The kwargs.
        return dict(
            defaults=new_defaults,
            # TODO: consider making this 'hardcoded' on the calling end (ie
            # inside clone()) to make sure nobody accidentally nukes it via
            # subclassing?
            defer_post_init=True,
        )

    def load_files(self):
        """
        Load any unloaded/un-searched-for config file sources.

        Specifically, any file sources whose ``_found`` values are ``None``
        will be sought and loaded if found; if their ``_found`` value is non
        ``None`` (e.g. ``True`` or ``False``) they will be skipped. Typically
        this means this method is idempotent and becomes a no-op after the
        first run.
        """
        self._load_file(prefix='system')
        self._load_file(prefix='user')
        self._load_file(prefix='project')
        self._load_file(prefix='runtime', absolute=True)

    def _load_file(self, prefix, absolute=False):
        # Setup
        found = "_{0}_found".format(prefix)
        path = "_{0}_path".format(prefix)
        data = "_{0}".format(prefix)
        # Short-circuit if loading appears to have occurred already
        if getattr(self, found) is not None:
            return
        # Moar setup
        if absolute:
            absolute_path = getattr(self, path)
            # None -> expected absolute path but none set, short circuit
            if absolute_path is None:
                return
            paths = [absolute_path]
        else:
            path_prefix = getattr(self, "_{0}_prefix".format(prefix))
            # Short circuit if loading seems unnecessary (eg for project config
            # files when not running out of a project)
            if path_prefix is None:
                return
            paths = [
                '.'.join((path_prefix, x))
                for x in self._file_suffixes
            ]
        # Poke 'em
        for filepath in paths:
            # Normalize
            filepath = expanduser(filepath)
            try:
                try:
                    type_ = splitext(filepath)[1].lstrip('.')
                    loader = getattr(self, "_load_{0}".format(type_))
                except AttributeError as e:
                    msg = "Config files of type {0!r} (from file {1!r}) are not supported! Please use one of: {2!r}" # noqa
                    raise UnknownFileType(msg.format(
                        type_, filepath, self._file_suffixes))
                # Store data, the path it was found at, and fact that it was
                # found
                setattr(self, data, loader(filepath))
                setattr(self, path, filepath)
                setattr(self, found, True)
                break
            # Typically means 'no such file', so just note & skip past.
            except IOError as e:
                # TODO: is there a better / x-platform way to detect this?
                if "No such file" in e.strerror:
                    err = "Didn't see any {0}, skipping."
                    debug(err.format(filepath))
                else:
                    raise
        # Still None -> no suffixed paths were found, record this fact
        if getattr(self, path) is None:
            setattr(self, found, False)

    def merge(self):
        """
        Merge all config sources, in order.
        """
        debug("Merging config sources in order...")
        debug("Defaults: {0!r}".format(self._defaults))
        merge_dicts(self._config, self._defaults)
        debug("Collection-driven: {0!r}".format(self._collection))
        merge_dicts(self._config, self._collection)
        self._merge_file('system', "System-wide")
        self._merge_file('user', "Per-user")
        self._merge_file('project', "Per-project")
        debug("Environment variable config: {0!r}".format(self._env))
        merge_dicts(self._config, self._env)
        self._merge_file('runtime', "Runtime")
        debug("Overrides: {0!r}".format(self._overrides))
        merge_dicts(self._config, self._overrides)
        debug("Modifications: {0!r}".format(self._modifications))
        merge_dicts(self._config, self._modifications)

    def _merge_file(self, name, desc):
        # Setup
        desc += " config file" # yup
        found = getattr(self, "_{0}_found".format(name))
        path = getattr(self, "_{0}_path".format(name))
        data = getattr(self, "_{0}".format(name))
        # None -> no loading occurred yet
        if found is None:
            debug("{0} has not been loaded yet, skipping".format(desc))
        # True -> hooray
        elif found:
            debug("{0} ({1}): {2!r}".format(desc, path, data))
            merge_dicts(self._config, data)
        # False -> did try, did not succeed
        else:
            # TODO: how to preserve what was tried for each case but only for
            # the negative? Just a branch here based on 'name'?
            debug("{0} not found, skipping".format(desc))

    @property
    def paths(self):
        """
        An iterable of all successfully loaded config file paths.

        No specific order.
        """
        paths = []
        for prefix in "system user project runtime".split():
            value = getattr(self, "_{0}_path".format(prefix))
            if value is not None:
                paths.append(value)
        return paths

    def _load_yaml(self, path):
        with open(path) as fd:
            return yaml.load(fd)

    def _load_json(self, path):
        with open(path) as fd:
            return json.load(fd)

    def _load_py(self, path):
        data = {}
        for key, value in six.iteritems(load_source('mod', path)):
            if key.startswith('__'):
                continue
            data[key] = value
        return data


class AmbiguousMergeError(ValueError):
    pass


def merge_dicts(base, updates):
    """
    Recursively merge dict ``updates`` into dict ``base`` (mutating ``base``.)

    * Values which are themselves dicts will be recursed into.
    * Values which are a dict in one input and *not* a dict in the other input
      (e.g. if our inputs were ``{'foo': 5}`` and ``{'foo': {'bar': 5}}``) are
      irreconciliable and will generate an exception.
    * Non-dict leaf values are run through `copy.copy` to avoid state bleed.

    .. note::
        This is effectively a lightweight `copy.deepcopy` which offers
        protection from mismatched types (dict vs non-dict) and avoids some
        core deepcopy problems (such as how it explodes on certain object
        types).

    :returns:
        The value of ``base``, which is mostly useful for wrapper functions
        like `copy_dict`.
    """
    # TODO: for chrissakes just make it return instead of mutating?
    for key, value in updates.items():
        # Dict values whose keys also exist in 'base' -> recurse
        # (But only if both types are dicts.)
        if key in base:
            if isinstance(value, dict):
                if isinstance(base[key], dict):
                    merge_dicts(base[key], value)
                else:
                    raise _merge_error(base[key], value)
            else:
                if isinstance(base[key], dict):
                    raise _merge_error(base[key], value)
                else:
                    base[key] = copy.copy(value)
        # New values get set anew
        else:
            # Dict values get reconstructed to avoid being references to the
            # updates dict, which can lead to nasty state-bleed bugs otherwise
            if isinstance(value, dict):
                base[key] = copy_dict(value)
            # Non-dict values just get set straight
            else:
                base[key] = copy.copy(value)
    return base

def _merge_error(orig, new_):
    return AmbiguousMergeError("Can't cleanly merge {0} with {1}".format(
        _format_mismatch(orig), _format_mismatch(new_)
    ))

def _format_mismatch(x):
    return "{0} ({1!r})".format(type(x), x)


def copy_dict(source):
    """
    Return a fresh copy of ``source`` with as little shared state as possible.

    Uses `merge_dicts` under the hood, with an empty ``base`` dict; see its
    documentation for details on behavior.
    """
    return merge_dicts({}, source)<|MERGE_RESOLUTION|>--- conflicted
+++ resolved
@@ -264,7 +264,6 @@
 
     **Lifecycle**
 
-<<<<<<< HEAD
     At initialization time, `.Config`:
 
     - creates per-level data structures
@@ -293,33 +292,6 @@
     dict-style mutators like ``pop``, ``clear`` etc) are tracked in their own
     structure, allowing the overall object to honor such method calls despite
     the source data itself not changing.
-=======
-    On initialization, `.Config` will seek out and load various configuration
-    files from disk, then `.merge` the results with other in-memory sources
-    such as defaults and CLI overrides. (This behavior can be altered via the
-    ``defer_post_init`` kwarg; see `.Config.__init__` for details.)
-
-    Typically, the `.load_collection` and `.load_shell_env` methods are called
-    after initialization - `.load_collection` prior to each task invocation
-    (because collection-level config data may change depending on the task) and
-    `.load_shell_env` as the final step (as it needs the rest of the config to
-    know which env vars are valid to load).
-
-    In CLI task invocation scenarios, `.clone` is often called (sometimes more
-    than once) as a method of preventing unwanted state bleed between tasks
-    and/or subroutines.
-
-    Once users are given a copy of the configuration (usually via their task's
-    `.Context` argument) all the above loading (& a final `.merge`) has been
-    performed and they are free to modify it as they would any other regular
-    dictionary.
-
-    .. warning::
-        Calling `.merge` after manually modifying `.Config` objects may
-        overwrite those manual changes, since it overwrites the core config
-        dict with data from per-source attributes like ``._defaults`` or
-        ``_.user``.
->>>>>>> c9516346
     """
     @staticmethod
     def global_defaults():
@@ -514,13 +486,9 @@
             overrides = {}
         object.__setattr__(self, '_overrides', overrides)
 
-<<<<<<< HEAD
         # Absolute highest level: user modifications.
         object.__setattr__(self, '_modifications', {})
 
-        # Load non-runtime config files now, because why make all client code
-        # do it instead? (NOTE: we may change our mind eventually...)
-=======
         if not defer_post_init:
             self.post_init()
 
@@ -533,23 +501,8 @@
 
         :returns: ``None``.
         """
-        # Perform initial load & merge.
->>>>>>> c9516346
         self.load_files()
-        # TODO: fuckfuckfuckfuck this is still bad
-        # ANY call of merge() on a cloned modified object will lose
-        # modifications
-        # Think we need to do something like corral all mutations to its own
-        # additional attribute, so there's never any actual overriding, and
-        # get() always just does an at-runtime mergedown? Would be cleaner
-        # anyways...and then cloning would copy that over just like everything
-        # else, and since no more merge(), no problems? (And...with that we
-        # could definitely switch to a all-via-constructor clone? because now
-        # the state is entirely "a set of dicts"? double check)
-        # Alternately, split shit up more such that the load_files+merge() does
-        # still happen prior to most of clone() (as before) but subclasses can
-        # still use something like post_init() (that is sure to be called after
-        # cloning is all done)?
+        # TODO: just use a decorator for merging probably? shrug
         self.merge()
 
     def _modify(self, keypath, key, value):
