from spec import Spec, skip, eq_, raises

from invoke.tasks import task, ctask, Task
from invoke.loader import Loader

from _utils import support


#
# NOTE: Most Task tests use @task as it's the primary interface and is a very
# thin wrapper around Task itself. This way we don't have to write 2x tests for
# both Task and @task. Meh :)
#

def _func():
    pass

class task_(Spec):
    "@task"

    def setup(self):
        self.loader = Loader(root=support)
        self.vanilla = self.loader.load_collection('decorator')

    def allows_access_to_wrapped_object(self):
        def lolcats():
            pass
        eq_(task(lolcats).body, lolcats)

    def allows_alias_specification(self):
        eq_(self.vanilla['foo'], self.vanilla['bar'])

    def allows_multiple_aliases(self):
        eq_(self.vanilla['foo'], self.vanilla['otherbar'])

    def allows_default_specification(self):
        eq_(self.vanilla[''], self.vanilla['biz'])

    @raises(ValueError)
    def raises_ValueError_on_multiple_defaults(self):
        self.loader.load_collection('decorator_multi_default')

    def sets_arg_help(self):
        eq_(self.vanilla['punch'].help['why'], 'Motive')

    def sets_arg_kind(self):
        skip()

    def allows_annotating_args_as_positional(self):
        eq_(self.vanilla['one_positional'].positional, ['pos'])
        eq_(self.vanilla['two_positionals'].positional, ['pos1', 'pos2'])

    def when_positional_arg_missing_all_non_default_args_are_positional(self):
        eq_(self.vanilla['implicit_positionals'].positional, ['pos1', 'pos2'])

    def context_arguments_should_not_appear_in_implicit_positional_list(self):
        @ctask
        def mytask(ctx):
            pass
        eq_(len(mytask.positional), 0)

    def pre_tasks_stored_as_simple_list_of_strings(self):
        @task(pre=['whatever'])
        def func():
            pass
        eq_(func.pre, ['whatever'])

    def allows_star_args_as_shortcut_for_pre(self):
        @task('my', 'pre', 'tasks')
        def func():
            pass
        eq_(func.pre, ('my', 'pre', 'tasks'))

    @raises(TypeError)
    def no_ambiguity_between_star_args_and_pre_kwarg(self):
        @task('lol', 'wut', pre=['no', 'wai'])
        def func():
            pass

    def passes_in_contextualized_kwarg(self):
        @task
        def task1():
            pass
        @task(contextualized=True)
        def task2(ctx):
            pass
        assert not task1.contextualized
        assert task2.contextualized


class ctask_(Spec):
    def behaves_like_task_with_contextualized_True(self):
        @ctask
        def mytask(ctx):
            pass
        assert mytask.contextualized


class Task_(Spec):
    class attributes:
        def has_default_flag(self):
            eq_(Task(_func).is_default, False)

<<<<<<< HEAD
        def has_empty_name(self):
            eq_(Task(_func).name, None)

        def can_override_name(self):
            eq_(Task(_func, name='foo').name, 'foo')
=======
        def has_contextualized_flag(self):
            eq_(Task(_func).contextualized, False)
>>>>>>> debad0ef

    class callability:
        def setup(self):
            @task
            def foo():
                "My docstring"
                return 5
            self.task = foo

        def dunder_call_wraps_body_call(self):
            eq_(self.task(), 5)

        @raises(TypeError)
        def errors_if_contextualized_and_first_arg_not_Context(self):
            @ctask
            def mytask(ctx):
                pass
            mytask(5)

        def tracks_times_called(self):
            eq_(self.task.called, False)
            self.task()
            eq_(self.task.called, True)
            eq_(self.task.times_called, 1)
            self.task()
            eq_(self.task.times_called, 2)

        def wraps_body_docstring(self):
            eq_(self.task.__doc__, "My docstring")

        def wraps_body_name(self):
            eq_(self.task.__name__, "foo")

    class get_arguments:
        def setup(self):
            @task(positional=['arg3', 'arg1'])
            def mytask(arg1, arg2=False, arg3=5):
                pass
            self.task = mytask
            self.args = self.task.get_arguments()
            self.argdict = self._arglist_to_dict(self.args)

        def _arglist_to_dict(self, arglist):
            # This kinda duplicates Context.add_arg(x) for x in arglist :(
            ret = {}
            for arg in arglist:
                for name in arg.names:
                    ret[name] = arg
            return ret

        def _task_to_dict(self, task):
            return self._arglist_to_dict(task.get_arguments())

        def positional_args_come_first(self):
            eq_(self.args[0].name, 'arg3')
            eq_(self.args[1].name, 'arg1')
            eq_(self.args[2].name, 'arg2')

        def kinds_are_preserved(self):
            eq_(
                [x.kind for x in self.args],
                # Remember that the default 'kind' is a string.
                [int, str, bool]
            )

        def positional_flag_is_preserved(self):
            eq_(
                [x.positional for x in self.args],
                [True, True, False]
            )

        def turns_function_signature_into_Arguments(self):
            eq_(len(self.args), 3, str(self.args))
            assert 'arg2' in self.argdict

        def shortflags_created_by_default(self):
            assert 'a' in self.argdict
            assert self.argdict['a'] is self.argdict['arg1']

        def shortflags_dont_care_about_positionals(self):
            "Positionalness doesn't impact whether shortflags are made"
            for short, long_ in (
                ('a', 'arg1'),
                ('r', 'arg2'),
                ('g', 'arg3'),
            ):
                assert self.argdict[short] is self.argdict[long_]

        def autocreated_short_flags_can_be_disabled(self):
            @task(auto_shortflags=False)
            def mytask(arg):
                pass
            args = self._task_to_dict(mytask)
            assert 'a' not in args
            assert 'arg' in args

        def autocreated_shortflags_dont_collide(self):
            "auto-created short flags don't collide"
            @task
            def mytask(arg1, arg2, barg):
                pass
            args = self._task_to_dict(mytask)
            assert 'a' in args
            assert args['a'] is args['arg1']
            assert 'r' in args
            assert args['r'] is args['arg2']
            assert 'b' in args
            assert args['b'] is args['barg']

        def early_auto_shortflags_shouldnt_lock_out_real_shortflags(self):
            # I.e. "task --foo -f" => --foo should NOT get to pick '-f' for its
            # shortflag or '-f' is totally fucked.
            @task
            def mytask(longarg, l):
                pass
            args = self._task_to_dict(mytask)
            assert 'longarg' in args
            assert 'o' in args
            assert args['o'] is args['longarg']
            assert 'l' in args

        def context_arguments_are_not_returned(self):
            @ctask
            def mytask(ctx):
                pass
            eq_(len(mytask.get_arguments()), 0)

        def underscores_become_dashes(self):
            @task
            def mytask(longer_arg):
                pass
            arg = mytask.get_arguments()[0]
            eq_(arg.names, ('longer-arg', 'l'))
            eq_(arg.attr_name, 'longer_arg')
            eq_(arg.name, 'longer_arg')<|MERGE_RESOLUTION|>--- conflicted
+++ resolved
@@ -101,16 +101,14 @@
         def has_default_flag(self):
             eq_(Task(_func).is_default, False)
 
-<<<<<<< HEAD
+        def has_contextualized_flag(self):
+            eq_(Task(_func).contextualized, False)
+
         def has_empty_name(self):
             eq_(Task(_func).name, None)
 
         def can_override_name(self):
             eq_(Task(_func, name='foo').name, 'foo')
-=======
-        def has_contextualized_flag(self):
-            eq_(Task(_func).contextualized, False)
->>>>>>> debad0ef
 
     class callability:
         def setup(self):
