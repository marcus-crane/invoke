<<<<<<< HEAD
inner:
  outer:
=======
outer:
  inner:
>>>>>>> 2774b561
    hooray: "yaml"<|MERGE_RESOLUTION|>--- conflicted
+++ resolved
@@ -1,8 +1,3 @@
-<<<<<<< HEAD
-inner:
-  outer:
-=======
 outer:
   inner:
->>>>>>> 2774b561
     hooray: "yaml"